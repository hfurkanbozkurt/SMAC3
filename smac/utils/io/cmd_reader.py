--- conflicted
+++ resolved
@@ -395,7 +395,6 @@
         opt_opts.add_argument("--warmstart-incumbent", "--warmstart_incumbent", dest="warmstart_incumbent",
                               default=None, nargs="*",
                               help=SUPPRESS)
-<<<<<<< HEAD
         req_opts.add_argument("--random_configuration_chooser", default=None, type=FileType('r'),
                               help="[dev] path to a python module containing a class `RandomConfigurationChooserImpl`"
                                    "implementing the interface of `RandomConfigurationChooser`")
@@ -417,8 +416,6 @@
                               default=1,
                               type=int,
                               help="[dev] number of optimizers to run in parallel per hydra iteration.")
-=======
->>>>>>> 10f0c891
 
         self.main_cmd_actions, self.main_cmd_translations = CMDReader._extract_action_info(self.parser._actions)
 
