--- conflicted
+++ resolved
@@ -156,7 +156,6 @@
 
         # initial design
         if initial_design is None:
-<<<<<<< HEAD
             if scenario.initial_incumbent == "DEFAULT":
                 initial_design = DefaultConfiguration(tae_runner=tae_runner,
                                                       scenario=scenario,
@@ -174,14 +173,6 @@
             else:
                 raise ValueError("Don't know what kind of initial_incumbent "
                                  "'%s' is" % scenario.initial_incumbent)
-=======
-            initial_design = DefaultConfiguration(tae_runner=tae_runner,
-                                                  scenario=scenario,
-                                                  stats=self.stats,
-                                                  traj_logger=traj_logger,
-                                                  runhistory=runhistory,
-                                                  rng=rng)
->>>>>>> 40dcafcf
 
         # initial intensification
         if intensifier is None:
@@ -260,13 +251,13 @@
         
         # initialize random number generator
         if rng is None:
-            num_run = np.random.randint(MAXINT)
+            num_run = np.random.randint(1234567980)
             rng = np.random.RandomState(seed=num_run)
         elif isinstance(rng, int):
             num_run = rng
             rng = np.random.RandomState(seed=rng)
         elif isinstance(rng, np.random.RandomState):
-            num_run = rng.randint(MAXINT)
+            num_run = rng.randint(1234567980)
             rng = rng
         else:
             raise TypeError('Unknown type %s for argument rng. Only accepts '
@@ -287,5 +278,5 @@
             incumbent = self.solver.run()
         finally:
             self.solver.stats.print_stats()
-            self.logger.info("Final Incumbent: %s" % self.solver.incumbent)
+            self.logger.info("Final Incumbent: %s" % (self.solver.incumbent))
         return incumbent